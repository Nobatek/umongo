from datetime import datetime
from dateutil.tz import tzutc

from marshmallow import ValidationError, missing
from marshmallow import fields as ma_fields
from bson import DBRef, ObjectId

# from .registerer import retrieve_document
from .exceptions import NotRegisteredDocumentError
from .template import get_template
from .data_objects import Reference, List, Dict
from . import marshmallow_bonus as ma_bonus_fields
from .abstract import BaseField
from .i18n import gettext as _


__all__ = (
    # 'RawField',
    'DictField',
    'ListField',
    'StringField',
    'UUIDField',
    'NumberField',
    'IntegerField',
    'DecimalField',
    'BooleanField',
    'FormattedStringField',
    'FloatField',
    'DateTimeField',
    # 'TimeField',
    # 'DateField',
    # 'TimeDeltaField',
    'UrlField',
    'URLField',
    'EmailField',
    'StrField',
    'BoolField',
    'IntField',
    'ConstantField',
    'StrictDateTimeField',
    'ObjectIdField',
    'ReferenceField',
    'GenericReferenceField',
    'EmbeddedField'
)


# Republish supported marshmallow fields


# class RawField(BaseField, ma_fields.Raw):
#     pass


class DictField(BaseField, ma_fields.Dict):

    def __init__(self, *args, **kwargs):
        kwargs.setdefault('default', {})
        kwargs.setdefault('missing', Dict)
        super().__init__(*args, **kwargs)

    def _deserialize(self, value, attr, data):
        value = super()._deserialize(value, attr, data)
        return self._deserialize_from_mongo(value)

    def _serialize_to_mongo(self, obj):
        if not obj:
            return missing
        return dict(obj)

    def _deserialize_from_mongo(self, value):
        if value:
            return Dict(value)
        else:
            return Dict()

    def translate_query(self, key, query):
        keys = key.split('.')
        self.attribute or keys[0] + '.' + '.'.join(keys[1:])
        return {self.attribute or key: query}


class ListField(BaseField, ma_fields.List):

    def __init__(self, *args, **kwargs):
        kwargs.setdefault('default', [])
        kwargs.setdefault('missing', lambda: List(self.container))
        super().__init__(*args, **kwargs)

    def _deserialize(self, value, attr, data):
        return List(self.container, super()._deserialize(value, attr, data))
        # return self._deserialize_from_mongo(value)

    def _serialize_to_mongo(self, obj):
        if not obj:
            return missing
        return [self.container.serialize_to_mongo(each) for each in obj]

    def _deserialize_from_mongo(self, value):
        if value:
            return List(self.container, [self.container.deserialize_from_mongo(each)
                                         for each in value])
        else:
            return List(self.container)

    def map_to_field(self, mongo_path, path, func):
        """Apply a function to every field in the schema
        """
        func(mongo_path, path, self.container)
        if hasattr(self.container, 'map_to_field'):
            self.container.map_to_field(mongo_path, path, func)

    def as_marshmallow_field(self, params=None, mongo_world=False):
        # Overwrite default `as_marshmallow_field` to handle deserialization
        # difference (`_id` vs `id`)
        kwargs = self._extract_marshmallow_field_params(mongo_world)
        if params:
            kwargs.update(params)
        return ma_fields.List(self.container.as_marshmallow_field(
            mongo_world=mongo_world), **kwargs)

    def _required_validate(self, value):
        if value is missing or not hasattr(self.container, '_required_validate'):
            return
        required_validate = self.container._required_validate
        errors = {}
        for i, sub_value in enumerate(value):
            try:
                required_validate(sub_value)
            except ValidationError as exc:
                errors[i] = exc.messages
        if errors:
            raise ValidationError(errors)


class StringField(BaseField, ma_fields.String):
    pass


class UUIDField(BaseField, ma_fields.UUID):
    pass


class NumberField(BaseField, ma_fields.Number):
    pass


class IntegerField(BaseField, ma_fields.Integer):
    pass


class DecimalField(BaseField, ma_fields.Decimal):
    pass


class BooleanField(BaseField, ma_fields.Boolean):
    pass


class FormattedStringField(BaseField, ma_fields.FormattedString):
    pass


class FloatField(BaseField, ma_fields.Float):
    pass


class DateTimeField(BaseField, ma_fields.DateTime):

    def _deserialize(self, value, attr, data):
        if isinstance(value, datetime):
            return value
        return super()._deserialize(value, attr, data)


class LocalDateTimeField(BaseField, ma_fields.LocalDateTime):

    def _deserialize(self, value, attr, data):
        if isinstance(value, datetime):
            return value
        return super()._deserialize(value, attr, data)


# class TimeField(BaseField, ma_fields.Time):
#     pass


# class DateField(BaseField, ma_fields.Date):
#     pass


# class TimeDeltaField(BaseField, ma_fields.TimeDelta):
#     pass


class UrlField(BaseField, ma_fields.Url):
    pass


class EmailField(BaseField, ma_fields.Email):
    pass


class ConstantField(BaseField, ma_fields.Constant):
    pass


# Aliases
URLField = UrlField
StrField = StringField
BoolField = BooleanField
IntField = IntegerField


# Bonus: new fields !

class StrictDateTimeField(BaseField, ma_bonus_fields.StrictDateTime):

    def _deserialize_from_mongo(self, value):
        date = value
        if self.load_as_tz_aware:
            # If datetime is TZ naive, set UTC timezone
            if date.tzinfo is None or date.tzinfo.utcoffset(date) is None:
                date = date.replace(tzinfo=tzutc())
        else:
            # If datetime is TZ aware, convert it to UTC and remove TZ info
            if date.tzinfo is not None and date.tzinfo.utcoffset(date) is not None:
                date = date.astimezone(tzutc())
            date = date.replace(tzinfo=None)
        return date


class ObjectIdField(BaseField, ma_bonus_fields.ObjectId):
    pass


class ReferenceField(BaseField, ma_bonus_fields.Reference):

    def __init__(self, document, *args, reference_cls=Reference, **kwargs):
        """
        :param document: Can be a :class:`umongo.embedded_document.DocumentTemplate`,
            another instance's :class:`umongo.embedded_document.DocumentImplementation` or
            the embedded document class name.
        """
        super().__init__(*args, **kwargs)
        # TODO : check document_cls is implementation or string
        self.reference_cls = reference_cls
        # Can be the Template, Template's name or another Implementation
        if not isinstance(document, str):
            self.document = get_template(document)
        else:
            self.document = document
        self._document_cls = None
        # Avoid importing multiple times
        from .document import DocumentImplementation
        self._document_implementation_cls = DocumentImplementation

    @property
    def document_cls(self):
        """
        Return the instance's :class:`umongo.embedded_document.DocumentImplementation`
        implementing the `document` attribute.
        """
        if not self._document_cls:
            self._document_cls = self.instance.retrieve_document(self.document)
        return self._document_cls

    def _deserialize(self, value, attr, data):
        if value is None:
            return None
        if isinstance(value, DBRef):
            if self._document_cls.collection.name != value.collection:
                raise ValidationError(_("DBRef must be on collection `{collection}`.").format(
                    self._document_cls.collection.name))
            value = value.id
        elif isinstance(value, Reference):
            if value.document_cls != self.document_cls:
                raise ValidationError(_("`{document}` reference expected.").format(
                    document=self.document_cls.__name__))
            if type(value) is not self.reference_cls:
                value = self.reference_cls(value.document_cls, value.pk)
            return value
        elif isinstance(value, self.document_cls):
            if not value.is_created:
                raise ValidationError(
                    _("Cannot reference a document that has not been created yet."))
            value = value.pk
        elif isinstance(value, self._document_implementation_cls):
            raise ValidationError(_("`{document}` reference expected.").format(
                document=self.document_cls.__name__))
        value = super()._deserialize(value, attr, data)
        return self._deserialize_from_mongo(value)

    def _serialize_to_mongo(self, obj):
        return obj.pk

    def _deserialize_from_mongo(self, value):
        return self.reference_cls(self.document_cls, value)

    def as_marshmallow_field(self, params=None, mongo_world=False):
        # Overwrite default `as_marshmallow_field` to handle deserialization
        # difference (`_id` vs `id`)
        kwargs = self._extract_marshmallow_field_params(mongo_world)
        if params:
            kwargs.update(params)
        return ma_bonus_fields.Reference(mongo_world=mongo_world, **kwargs)


class GenericReferenceField(BaseField, ma_bonus_fields.GenericReference):

    def __init__(self, *args, reference_cls=Reference, **kwargs):
        super().__init__(*args, **kwargs)
        self.reference_cls = reference_cls
        # Avoid importing multiple times
        from .document import DocumentImplementation
        self._document_implementation_cls = DocumentImplementation

    def _serialize(self, value, attr, obj):
        if value is None:
            return None
        return {'id': str(value.pk), 'cls': value.document_cls.__name__}

    def _deserialize(self, value, attr, data):
        if value is None:
            return None
        if isinstance(value, Reference):
            if type(value) is not self.reference_cls:
                value = self.reference_cls(value.document_cls, value.pk)
            return value
        elif isinstance(value, self._document_implementation_cls):
            if not value.is_created:
                raise ValidationError(
                    _("Cannot reference a document that has not been created yet."))
            return self.reference_cls(value.__class__, value.pk)
        elif isinstance(value, dict):
            if value.keys() != {'cls', 'id'}:
                raise ValidationError(_("Generic reference must have `id` and `cls` fields."))
            try:
                _id = ObjectId(value['id'])
            except ValueError:
                raise ValidationError(_("Invalid `id` field."))
            return self._deserialize_from_mongo({
                '_cls': value['cls'],
                '_id': _id
            })
        else:
            raise ValidationError(_("Invalid value for generic reference field."))

    def _serialize_to_mongo(self, obj):
        return {'_id': obj.pk, '_cls': obj.document_cls.__name__}

    def _deserialize_from_mongo(self, value):
        try:
            document_cls = self.instance.retrieve_document(value['_cls'])
        except NotRegisteredDocumentError:
            raise ValidationError(_('Unknown document `{document}`.').format(
                document=value['_cls']))
        return self.reference_cls(document_cls, value['_id'])

    def as_marshmallow_field(self, params=None, mongo_world=False):
        # Overwrite default `as_marshmallow_field` to handle deserialization
        # difference (`_id` vs `id`)
        kwargs = self._extract_marshmallow_field_params(mongo_world)
        if params:
            kwargs.update(params)
        return ma_bonus_fields.GenericReference(mongo_world=mongo_world, **kwargs)


class EmbeddedField(BaseField, ma_fields.Nested):

    def __init__(self, embedded_document, *args, **kwargs):
        """
        :param embedded_document: Can be a
            :class:`umongo.embedded_document.EmbeddedDocumentTemplate`,
            another instance's :class:`umongo.embedded_document.EmbeddedDocumentImplementation`
            or the embedded document class name.
        """
        # Don't need to pass `nested` attribute given it is overloaded
        super().__init__(None, *args, **kwargs)
        # Try to retrieve the template if possible for consistency
        if not isinstance(embedded_document, str):
            self.embedded_document = get_template(embedded_document)
        else:
            self.embedded_document = embedded_document
        self._embedded_document_cls = None

    @property
    def nested(self):
        # Overload `nested` attribute to be able to fetch it lazily
        return self.embedded_document_cls.Schema

    @nested.setter
    def nested(self, value):
        pass

    @property
    def embedded_document_cls(self):
        """
        Return the instance's :class:`umongo.embedded_document.EmbeddedDocumentImplementation`
        implementing the `embedded_document` attribute.
        """
        if not self._embedded_document_cls:
            self._embedded_document_cls = self.instance.retrieve_embedded_document(
                self.embedded_document)
        return self._embedded_document_cls

    def _serialize(self, value, attr, obj):
        if value is None:
            return None
        return value.dump()

    def _deserialize(self, value, attr, data):
        embedded_document_cls = self.embedded_document_cls
        if isinstance(value, embedded_document_cls):
            return value
<<<<<<< HEAD
        if not isinstance(value, dict):
            raise ValidationError('dict or {} expected'.format(embedded_document_cls))
        # Handle inheritance deserialization here using `_cls` field as hint
        if embedded_document_cls.opts.children and 'cls' in value:
=======
        # Handle inheritance deserialization here using `cls` field as hint
        if embedded_document_cls.opts.offspring and isinstance(value, dict) and 'cls' in value:
>>>>>>> 65c8e017
            to_use_cls_name = value.pop('cls')
            if not any(o for o in embedded_document_cls.opts.offspring
                       if o.__name__ == to_use_cls_name):
                raise ValidationError(_('Unknown document `{document}`.').format(
                    document=to_use_cls_name))
            try:
                to_use_cls = embedded_document_cls.opts.instance.retrieve_embedded_document(
                    to_use_cls_name)
            except NotRegisteredDocumentError as e:
                raise ValidationError(str(e))
        else:
            to_use_cls = embedded_document_cls
        return to_use_cls(**value)

    def _serialize_to_mongo(self, obj):
        return obj.to_mongo()

    def _deserialize_from_mongo(self, value):
        return self.embedded_document_cls.build_from_mongo(value)

    def _validate_missing(self, value):
        # Overload default to handle recursive check
        super()._validate_missing(value)
        errors = {}
        if value is missing:
            def get_sub_value(key):
                return missing
        elif isinstance(value, dict):
            # value is a dict for deserialization
            def get_sub_value(key):
                return value.get(key, missing)
        elif isinstance(value, self.embedded_document_cls):
            # value is a valid EmbeddedDocument
            def get_sub_value(key):
                return value._data.get(key)
        else:
            # value is invalid, just return and let `_deserialize`
            # raises an error about this
            return
        for name, field in self.embedded_document_cls.schema.fields.items():
            sub_value = get_sub_value(name)
            # `_validate_missing` doesn't check for required fields here, so we
            # can safely skip missing values
            if sub_value is missing:
                continue
            try:
                field._validate_missing(sub_value)
            except ValidationError as ve:
                errors[name] = ve.messages
        if errors:
            raise ValidationError(errors)

    def map_to_field(self, mongo_path, path, func):
        """Apply a function to every field in the schema"""
        for name, field in self.embedded_document_cls.schema.fields.items():
            cur_path = '%s.%s' % (path, name)
            cur_mongo_path = '%s.%s' % (mongo_path, field.attribute or name)
            func(cur_mongo_path, cur_path, field)
            if hasattr(field, 'map_to_field'):
                field.map_to_field(cur_mongo_path, cur_path, func)

    def as_marshmallow_field(self, params=None, mongo_world=False):
        # Overwrite default `as_marshmallow_field` to handle nesting
        kwargs = self._extract_marshmallow_field_params(mongo_world)
        if params:
            nested_params = params.pop('params')
            kwargs.update(params)
        else:
            nested_params = None
        nested_ma_schema = self._embedded_document_cls.schema.as_marshmallow_schema(
            params=nested_params, mongo_world=mongo_world)
        return ma_fields.Nested(nested_ma_schema, **kwargs)

    def _required_validate(self, value):
        if value is not missing:
            value.required_validate()<|MERGE_RESOLUTION|>--- conflicted
+++ resolved
@@ -413,15 +413,10 @@
         embedded_document_cls = self.embedded_document_cls
         if isinstance(value, embedded_document_cls):
             return value
-<<<<<<< HEAD
         if not isinstance(value, dict):
-            raise ValidationError('dict or {} expected'.format(embedded_document_cls))
-        # Handle inheritance deserialization here using `_cls` field as hint
-        if embedded_document_cls.opts.children and 'cls' in value:
-=======
+            raise ValidationError('dict or {} expected'.format(embedded_document_cls.__name__))
         # Handle inheritance deserialization here using `cls` field as hint
-        if embedded_document_cls.opts.offspring and isinstance(value, dict) and 'cls' in value:
->>>>>>> 65c8e017
+        if embedded_document_cls.opts.offspring and 'cls' in value:
             to_use_cls_name = value.pop('cls')
             if not any(o for o in embedded_document_cls.opts.offspring
                        if o.__name__ == to_use_cls_name):
