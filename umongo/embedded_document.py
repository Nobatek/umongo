--- conflicted
+++ resolved
@@ -73,11 +73,11 @@
     def to_mongo(self, update=False):
         return self._data.to_mongo(update=update)
 
-<<<<<<< HEAD
     def update(self, data):
         """
         Update the embedded document with the given data.
         """
+        self.set_modified()
         return self._data.update(data)
 
     def dump(self):
@@ -85,14 +85,6 @@
         Dump the embedded document.
         """
         return self._data.dump()
-=======
-    def update(self, data, schema=None):
-        self.set_modified()
-        self._data.update(data, schema=schema)
-
-    def dump(self, schema=None):
-        return self._data.dump(schema=schema)
->>>>>>> b83191d9
 
     # Data-proxy accessor shortcuts
 
